<p style="text-align: center;">
  <picture>
    <source media="(prefers-color-scheme: dark)" srcset="./docs/images/logo-dark.svg">
    <img alt="Kubernetes History Inspector" src="./docs/images/logo-light.svg" width="50%">
  </picture>
</p>

Language: English | [日本語](./README.ja.md)

<hr/>

# Kubernetes History Inspector

Kubernetes History Inspector (KHI) is a rich log visualization tool for Kubernetes clusters. KHI transforms vast quantities of logs into an interactive, comprehensive timeline view.
This makes it an invaluable tool for troubleshooting complex issues that span multiple components within your Kubernetes clusters. Also, KHI is agentless, allowing anyone to access its features without a complicated process.

|Timeline view|Cluster diagram view|
|---|---|
|![Timeline view](./docs/images/timeline.png)|![Cluster diagram](./docs/images/cluster-diagram.png)|
|Timeline view visualizes resource status change timings with timeline charts and manifest diffs from Kubernetes audit logs.|Cluster diagram visualizes relationships among Kubernetes resources, solely from kube-apiserver audit logs.|

## Why use KHI?

### Insightful Log Visualization

<<<<<<< HEAD
The key strength of KHI is its ability to visualize logs of numerous activity from multiple Kubernetes resources as timeline-based graphs, moving beyond traditional text-based log analysis. You do not need to manually filter logs by a single resource and chronologically reading through individual activity logs in text data anymore. Instead, you can grasp what happened at a glance directly from the timeline visualization. Also, in addition to log visualization, KHI allows you to review the raw log data for that specific moment in its familiar log format in text, and even examine the YAML manifests at the time the specific event took place. This significantly simplifies the process of pinpointing the root cause of an issue.
KHI can also generate diagrams that depict the state of your Kubernetes cluster's resources and their relationships at a specific point in time. This is invaluable for understanding the configuration and topology of your cluster during an incident or for auditing purposes.
=======
The key strength of KHI is its ability to visualize logs of numerous events from multiple Kubernetes resources as timeline-based graphs, moving beyond traditional text-based log analysis. You do not need to manually filter logs by a single resource and chronologically reading through individual event logs in text data anymore. Instead, you can grasp what happened at a glance directly from the timeline visualization. Also, in addition to log visualization, KHI allows you to review the raw log data for that specific moment in its familiar log format in text, and even examine the YAML manifests at the time the specific event took place. This significantly simplifies the process of pinpointing the root cause of an event.
KHI can also generate diagrams that depict the state of your Kubernetes cluster's resources and their relationships at a specific point in time. This is invaluable for understanding the status of resources and topology of your cluster at a specific time during an incident.
>>>>>>> b3cd58d9

### Agentless and User friendly

KHI is very easy to set up. It is agentless and allows anyone to easily begin using it without any complicated prior setup on target clusters. Also, KHI enables you to visualize Kubernetes logs through GUI operations. You do not need to write complex queries or commands for log retrieval.
![Feature: quick and easy steps to gather logs](./docs/en/images/feature-query.png)

### Developed from real Log Troubleshooting Experience

KHI is originally developed by the Google Cloud Support team before it became open sourced. It emerged from the practical experience of support engineers, who developed it while analyzing Kubernetes logs in their daily operations. KHI is a tool that takes in their deep expertise in Kubernetes log troubleshooting.

## Supported Products

### Kubernetes cluster

- Google Cloud
  - [Google Kubernetes Engine](https://cloud.google.com/kubernetes-engine/docs/concepts/kubernetes-engine-overview)
  - [Cloud Composer](https://cloud.google.com/composer/docs/composer-3/composer-overview)
  - [GKE on AWS](https://cloud.google.com/kubernetes-engine/multi-cloud/docs/aws/concepts/architecture)
  - [GKE on Azure](https://cloud.google.com/kubernetes-engine/multi-cloud/docs/azure/concepts/architecture)
  - [GDCV for Baremetal](https://cloud.google.com/kubernetes-engine/distributed-cloud/bare-metal/docs/concepts/about-bare-metal)
  - [GDCV for VMWare](https://cloud.google.com/kubernetes-engine/distributed-cloud/vmware/docs/overview)

- Other
  - kube-apiserver audit logs as JSONlines ([Tutorial](./docs/en/oss.md))

### Logging backend

- Google Cloud
  - Cloud Logging (For all clusters on Google Cloud)

- Other
  - Log file upload ([Tutorial](./docs/en/oss.md))

## Getting started

### Run from a docker image

#### Supported environment

- Latest Google Chrome
- `docker` command

> [!IMPORTANT]
> We only test KHI with on the latest version of Google Chrome.
> KHI may work with other browsers, but we do not provide support if it does not.

#### Run KHI

1. Open [Cloud Shell](https://shell.cloud.google.com)
1. Run `docker run -p 127.0.0.1:8080:8080 asia.gcr.io/kubernetes-history-inspector/release:latest`
1. Click the link `http://localhost:8080` on the terminal and start working with KHI!

> [!TIP]
> If you want to run KHI with the other environment where the metadata server is not available,
> you can pass the access token via the program argument.
>
>```bash
>docker run -p 127.0.0.1:8080:8080 asia.gcr.io/kubernetes-history-inspector/release:latest -access-token=`gcloud auth print-access-token`
>```
>

> [!NOTE]
> The container image source may change in the near future. #21

For more details, try [Getting started](./docs/en/getting-started.md).

### Run from source code

<details>
<summary>Get Started (Run from source)</summary>

#### Prerequisites

- Go 1.24.*
- Node.js environment 22.13.*
- [`gcloud` CLI](https://cloud.google.com/sdk/docs/install)
- [`jq` command](https://jqlang.org/)

#### Initialization (one-time setup)

1. Download or clone this repository
  e.g. `git clone https://github.com/GoogleCloudPlatform/khi.git`
1. Move to the project root
  e.g. `cd khi`
1. Run `cd ./web && npm install` from the project root

#### Build KHI from source and run

1. [Authorize yourself with `gcloud`](https://cloud.google.com/docs/authentication/gcloud)  
  e.g. `gcloud auth login` if you use your user account credentials
1. Run `make build-web && KHI_FRONTEND_ASSET_FOLDER=./dist go run cmd/kubernetes-history-inspector/main.go` from the project root
  Open `localhost:8080` and start working with KHI!

</details>

> [!IMPORTANT]
> Do not expose KHI port on the internet.
> KHI itself is not providing any authentication or authorization features and KHI is intended to be accessed from its local user.

### Authentication settings

## Settings for Managed Environments

### Google Cloud

#### Permissions

The following permissions are required or recommended.

- **Required**
  - `logging.logEntries.list`
- **Recommended**
  - Permissions to list clusters for cluster type (eg. `container.clusters.list` for GKE)
    This permission is used to show autofill candidates for the log filter. KHI's main functionality is not affected without this permission.
- **Setting**
  - Running KHI on environments with a service account attached, such as Google Cloud Compute Engine Instance: Apply the permissions above to the attached service account.
  - Running KHI locally or on Cloud Shell with a user account: Apply the permissions above to your user account.

> [!WARNING]
> KHI does not respect [ADC](https://cloud.google.com/docs/authentication/provide-credentials-adc) – running KHI on a Compute Engine Instances will always use the attached service account regardless of ADC.
> This specification is subject to change in the future.

#### Audit Logging

- **No required configuration**
  KHI fully works with the default audit logging configuration.
- **Recommended**
  - Kubernetes Engine API Data access audit logs for `DATA_WRITE`

> [!TIP]
> Enabling these will log every patch requests on Pod or Node `.status` field.
> KHI will use this to display detailed container status.
> KHI will still guess the last container status from the audited Pod deletion log even without these logs, however it requires the Pod to be deleted within the queried timeframe.

- **Setup**
  1. In the Google Cloud Console, [go to the Audit Logs](https://console.cloud.google.com/iam-admin/audit) page.
  1. In the Data Access audit logs configuration table, select  `Kubernetes Engine API` from the Service column.
  1. In the Log Types tab, select the `Data write` Data Access audit log type
  1. Click "SAVE".

### OSS Kubernetes

Read [Using KHI with OSS Kubernetes Clusters - Example with Loki](./docs/en/oss.md).

## User Guide

Read [user guide](./docs/en/user-guide.md).

## Development Contribution Guide

If you'd like to contribute to code KHI, read [Contribution Guide](./docs/contributing.md).

## Disclaimer

Please note that this tool is not an officially supported Google Cloud product. If you find any issues and have a feature request, [file a Github issue on this repository](https://github.com/GoogleCloudPlatform/khi/issues/new?template=Blank+issue) and we are happy to check them on best-effort basis.<|MERGE_RESOLUTION|>--- conflicted
+++ resolved
@@ -23,13 +23,8 @@
 
 ### Insightful Log Visualization
 
-<<<<<<< HEAD
-The key strength of KHI is its ability to visualize logs of numerous activity from multiple Kubernetes resources as timeline-based graphs, moving beyond traditional text-based log analysis. You do not need to manually filter logs by a single resource and chronologically reading through individual activity logs in text data anymore. Instead, you can grasp what happened at a glance directly from the timeline visualization. Also, in addition to log visualization, KHI allows you to review the raw log data for that specific moment in its familiar log format in text, and even examine the YAML manifests at the time the specific event took place. This significantly simplifies the process of pinpointing the root cause of an issue.
-KHI can also generate diagrams that depict the state of your Kubernetes cluster's resources and their relationships at a specific point in time. This is invaluable for understanding the configuration and topology of your cluster during an incident or for auditing purposes.
-=======
-The key strength of KHI is its ability to visualize logs of numerous events from multiple Kubernetes resources as timeline-based graphs, moving beyond traditional text-based log analysis. You do not need to manually filter logs by a single resource and chronologically reading through individual event logs in text data anymore. Instead, you can grasp what happened at a glance directly from the timeline visualization. Also, in addition to log visualization, KHI allows you to review the raw log data for that specific moment in its familiar log format in text, and even examine the YAML manifests at the time the specific event took place. This significantly simplifies the process of pinpointing the root cause of an event.
+The key strength of KHI is its ability to visualize logs of numerous activities from multiple Kubernetes resources as timeline-based graphs, moving beyond traditional text-based log analysis. You do not need to manually filter logs by a single resource and chronologically reading through individual activity logs in text data anymore. Instead, you can grasp what happened at a glance directly from the timeline visualization. Also, in addition to log visualization, KHI allows you to review the raw log data for that specific moment in its familiar log format in text, and even examine the YAML manifests at the time the specific event took place. This significantly simplifies the process of pinpointing the root cause of an event.
 KHI can also generate diagrams that depict the state of your Kubernetes cluster's resources and their relationships at a specific point in time. This is invaluable for understanding the status of resources and topology of your cluster at a specific time during an incident.
->>>>>>> b3cd58d9
 
 ### Agentless and User friendly
 
@@ -180,7 +175,7 @@
 
 ## Development Contribution Guide
 
-If you'd like to contribute to code KHI, read [Contribution Guide](./docs/contributing.md).
+If you'd like to contribute to the project KHI, read [Contribution Guide](./docs/contributing.md).
 
 ## Disclaimer
 

--- conflicted
+++ resolved
@@ -169,16 +169,12 @@
     this.uploader
       .upload(this.parameter().token, this.selectedFile)
       .subscribe((status) => {
-<<<<<<< HEAD
-        this.uploadRatio.set(status.completeRatio);
-=======
         if (status.completeRatioUnknown) {
           this.uploadRatio.set(undefined);
         } else {
           this.uploadRatio.set(status.completeRatio);
         }
 
->>>>>>> f3c20945
         this.requestStoreRefresh();
         if (status.done) {
           this.isSelectedFileUploading.set(false);
@@ -199,13 +195,8 @@
   }
 
   /**
-<<<<<<< HEAD
-   * request refreshing the store status forcibly.
-   * File form don't store meaningful parameter into the parameter store because it uploads file to the destination specified from the backend.
-=======
    * Request refreshing the store status forcibly.
    * File form doesn't store meaningful parameter into the parameter store because it uploads file to the destination specified from the backend.
->>>>>>> f3c20945
    * Set a timestamp instead of the parameter on the store when file form needs to get the latest form status from backend side.
    */
   private requestStoreRefresh() {
@@ -217,11 +208,7 @@
 
   private monitorRefreshingFormStoreWhileVerification() {
     this.formStoreRefreshCancel.next(void 0);
-<<<<<<< HEAD
-    return interval(FileParameterComponent.FORM_STATUS_POLLING_INTERVAL_MS)
-=======
     interval(FileParameterComponent.FORM_STATUS_POLLING_INTERVAL_MS)
->>>>>>> f3c20945
       .pipe(
         takeUntil(this.formStoreRefreshCancel),
         takeWhile(() => this.parameter().status === UploadStatus.Verifying),

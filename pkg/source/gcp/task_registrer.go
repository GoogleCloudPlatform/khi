// Copyright 2024 Google LLC
//
// Licensed under the Apache License, Version 2.0 (the "License");
// you may not use this file except in compliance with the License.
// You may obtain a copy of the License at
//
//     http://www.apache.org/licenses/LICENSE-2.0
//
// Unless required by applicable law or agreed to in writing, software
// distributed under the License is distributed on an "AS IS" BASIS,
// WITHOUT WARRANTIES OR CONDITIONS OF ANY KIND, either express or implied.
// See the License for the specific language governing permissions and
// limitations under the License.

package gcp

import (
	"github.com/GoogleCloudPlatform/khi/pkg/inspection"
	"github.com/GoogleCloudPlatform/khi/pkg/source/gcp/task"
	composer_task "github.com/GoogleCloudPlatform/khi/pkg/source/gcp/task/cloud-composer"
	composer_form "github.com/GoogleCloudPlatform/khi/pkg/source/gcp/task/cloud-composer/form"
	composer_inspection_type "github.com/GoogleCloudPlatform/khi/pkg/source/gcp/task/cloud-composer/inspectiontype"
	composer_query "github.com/GoogleCloudPlatform/khi/pkg/source/gcp/task/cloud-composer/query"
	"github.com/GoogleCloudPlatform/khi/pkg/source/gcp/task/gcpcommon"
	baremetal "github.com/GoogleCloudPlatform/khi/pkg/source/gcp/task/gdcv-for-baremetal"
	vmware "github.com/GoogleCloudPlatform/khi/pkg/source/gcp/task/gdcv-for-vmware"
	"github.com/GoogleCloudPlatform/khi/pkg/source/gcp/task/gke"
	aws "github.com/GoogleCloudPlatform/khi/pkg/source/gcp/task/gke-on-aws"
	azure "github.com/GoogleCloudPlatform/khi/pkg/source/gcp/task/gke-on-azure"
	"github.com/GoogleCloudPlatform/khi/pkg/source/gcp/task/gke/autoscaler"
	"github.com/GoogleCloudPlatform/khi/pkg/source/gcp/task/gke/compute_api"
	"github.com/GoogleCloudPlatform/khi/pkg/source/gcp/task/gke/gke_audit"
	"github.com/GoogleCloudPlatform/khi/pkg/source/gcp/task/gke/k8s_audit"
	k8sauditquery "github.com/GoogleCloudPlatform/khi/pkg/source/gcp/task/gke/k8s_audit/query"
	"github.com/GoogleCloudPlatform/khi/pkg/source/gcp/task/gke/k8s_container"
	k8scontrolplanecomponent "github.com/GoogleCloudPlatform/khi/pkg/source/gcp/task/gke/k8s_control_plane_component"
	"github.com/GoogleCloudPlatform/khi/pkg/source/gcp/task/gke/k8s_event"
	"github.com/GoogleCloudPlatform/khi/pkg/source/gcp/task/gke/k8s_node"
	"github.com/GoogleCloudPlatform/khi/pkg/source/gcp/task/gke/network_api"
	"github.com/GoogleCloudPlatform/khi/pkg/source/gcp/task/gke/serialport"
	"github.com/GoogleCloudPlatform/khi/pkg/source/gcp/task/multicloud_api"
	"github.com/GoogleCloudPlatform/khi/pkg/source/gcp/task/onprem_api"
)

func commonPreparation(inspectionServer *inspection.InspectionTaskServer) error {
	err := inspectionServer.AddTask(task.GCPDefaultK8sResourceMergeConfigTask)
	if err != nil {
		return err
	}

<<<<<<< HEAD
	err = inspectionServer.AddTask(task.AutocompleteLocationTask)
	if err != nil {
		return nil
=======
	err = inspectionServer.AddTask(gcpcommon.HeaderSuggestedFileNameTask)
	if err != nil {
		return err
>>>>>>> 678bad59
	}

	err = inspectionServer.AddTask(gke.AutocompleteClusterNames)
	if err != nil {
		return err
	}

	err = inspectionServer.AddTask(aws.AutocompleteClusterNames)
	if err != nil {
		return err
	}

	err = inspectionServer.AddTask(azure.AutocompleteClusterNames)
	if err != nil {
		return err
	}

	err = inspectionServer.AddTask(baremetal.AutocompleteClusterNames)
	if err != nil {
		return err
	}

	err = inspectionServer.AddTask(vmware.AutocompleteClusterNames)
	if err != nil {
		return err
	}

	// Form input related tasks
	err = inspectionServer.AddTask(task.TimeZoneShiftInputTask)
	if err != nil {
		return err
	}
	err = inspectionServer.AddTask(task.InputProjectIdTask)
	if err != nil {
		return err
	}
	err = inspectionServer.AddTask(task.InputClusterNameTask)
	if err != nil {
		return err
	}
	err = inspectionServer.AddTask(task.InputDurationTask)
	if err != nil {
		return err
	}
	err = inspectionServer.AddTask(task.InputEndTimeTask)
	if err != nil {
		return err
	}
	err = inspectionServer.AddTask(task.InputStartTimeTask)
	if err != nil {
		return err
	}
	err = inspectionServer.AddTask(task.InputKindFilterTask)
	if err != nil {
		return err
	}
	err = inspectionServer.AddTask(task.InputLocationsTask)
	if err != nil {
		return err
	}
	err = inspectionServer.AddTask(task.InputNamespaceFilterTask)
	if err != nil {
		return err
	}
	err = inspectionServer.AddTask(task.InputNodeNameFilterTask)
	if err != nil {
		return err
	}

	err = inspectionServer.AddTask(k8s_container.InputContainerQueryNamespaceFilterTask)
	if err != nil {
		return err
	}
	err = inspectionServer.AddTask(k8s_container.InputContainerQueryPodNamesFilterMask)
	if err != nil {
		return err
	}

	err = inspectionServer.AddTask(k8scontrolplanecomponent.InputControlPlaneComponentNameFilterTask)
	if err != nil {
		return err
	}

	// Query related tasks
	err = inspectionServer.AddTask(k8sauditquery.Task)
	if err != nil {
		return err
	}
	err = inspectionServer.AddTask(k8s_event.GKEK8sEventLogQueryTask)
	if err != nil {
		return err
	}
	err = inspectionServer.AddTask(k8s_node.GKENodeQueryTask)
	if err != nil {
		return err
	}
	err = inspectionServer.AddTask(k8s_container.GKEContainerQueryTask)
	if err != nil {
		return err
	}
	err = inspectionServer.AddTask(gke_audit.GKEAuditQueryTask)
	if err != nil {
		return err
	}
	err = inspectionServer.AddTask(compute_api.ComputeAPIQueryTask)
	if err != nil {
		return err
	}
	err = inspectionServer.AddTask(network_api.GCPNetworkLogQueryTask)
	if err != nil {
		return err
	}
	err = inspectionServer.AddTask(multicloud_api.MultiCloudAPIQueryTask)
	if err != nil {
		return err
	}
	err = inspectionServer.AddTask(autoscaler.AutoscalerQueryTask)
	if err != nil {
		return err
	}
	err = inspectionServer.AddTask(onprem_api.OnPremAPIQueryTask)
	if err != nil {
		return err
	}
	err = inspectionServer.AddTask(k8scontrolplanecomponent.GKEK8sControlPlaneLogQueryTask)
	if err != nil {
		return err
	}
	err = inspectionServer.AddTask(serialport.GKESerialPortLogQueryTask)
	if err != nil {
		return err
	}

	// Parse related tasks
	err = k8s_audit.RegisterK8sAuditTasks(inspectionServer)
	if err != nil {
		return err
	}
	err = inspectionServer.AddTask(k8s_event.GKEK8sEventLogParseJob)
	if err != nil {
		return err
	}
	err = inspectionServer.AddTask(k8s_node.GKENodeLogParseJob)
	if err != nil {
		return err
	}
	err = inspectionServer.AddTask(k8s_container.GKEContainerLogParseJob)
	if err != nil {
		return err
	}
	err = inspectionServer.AddTask(gke_audit.GKEAuditLogParseJob)
	if err != nil {
		return err
	}
	err = inspectionServer.AddTask(compute_api.ComputeAPIParserTask)
	if err != nil {
		return err
	}
	err = inspectionServer.AddTask(network_api.NetowrkAPIParserTask)
	if err != nil {
		return err
	}
	err = inspectionServer.AddTask(multicloud_api.MultiCloudAuditLogParseJob)
	if err != nil {
		return err
	}
	err = inspectionServer.AddTask(autoscaler.AutoscalerParserTask)
	if err != nil {
		return err
	}
	err = inspectionServer.AddTask(onprem_api.OnPremCloudAuditLogParseTask)
	if err != nil {
		return err
	}
	err = inspectionServer.AddTask(k8scontrolplanecomponent.GKEK8sControlPlaneComponentLogParseTask)
	if err != nil {
		return err
	}
	err = inspectionServer.AddTask(serialport.GKESerialPortLogParseTask)
	if err != nil {
		return err
	}

	// Cluster name prefix tasks
	err = inspectionServer.AddTask(gke.GKEClusterNamePrefixTask)
	if err != nil {
		return err
	}
	err = inspectionServer.AddTask(aws.AnthosOnAWSClusterNamePrefixTask)
	if err != nil {
		return err
	}
	err = inspectionServer.AddTask(azure.AnthosOnAzureClusterNamePrefixTask)
	if err != nil {
		return err
	}
	err = inspectionServer.AddTask(vmware.AnthosOnVMWareClusterNamePrefixTask)
	if err != nil {
		return err
	}
	err = inspectionServer.AddTask(baremetal.AnthosOnBaremetalClusterNamePrefixTask)
	if err != nil {
		return err
	}

	// Register inspection types
	err = inspectionServer.AddInspectionType(gke.GKEInspectionType)
	if err != nil {
		return err
	}
	err = inspectionServer.AddInspectionType(aws.AnthosOnAWSInspectionType)
	if err != nil {
		return err
	}
	err = inspectionServer.AddInspectionType(azure.AnthosOnAzureInspectionType)
	if err != nil {
		return err
	}
	err = inspectionServer.AddInspectionType(baremetal.AnthosOnBaremetalInspectionType)
	if err != nil {
		return err
	}
	err = inspectionServer.AddInspectionType(vmware.AnthosOnVMWareInspectionType)
	if err != nil {
		return err
	}
	err = inspectionServer.AddInspectionType(composer_inspection_type.ComposerInspectionType)
	if err != nil {
		return err
	}

	// Composer Query Task
	err = inspectionServer.AddTask(composer_query.ComposerMonitoringLogQueryTask)
	if err != nil {
		return err
	}
	err = inspectionServer.AddTask(composer_query.ComposerDagProcessorManagerLogQueryTask)
	if err != nil {
		return err
	}
	err = inspectionServer.AddTask(composer_query.ComposerSchedulerLogQueryTask)
	if err != nil {
		return err
	}
	err = inspectionServer.AddTask(composer_query.ComposerWorkerLogQueryTask)
	if err != nil {
		return err
	}
	err = inspectionServer.AddTask(composer_form.AutocompleteClusterNames)
	if err != nil {
		return err
	}
	err = inspectionServer.AddTask(composer_task.ComposerClusterNamePrefixTask)
	if err != nil {
		return err
	}

	// Composer Input Task
	err = inspectionServer.AddTask(composer_form.InputComposerEnvironmentNameTask)
	if err != nil {
		return err
	}

	// Composer AutoComplete Task
	err = inspectionServer.AddTask(composer_form.AutocompleteComposerEnvironmentNames)
	if err != nil {
		return err
	}

	// Composer Parser Task
	err = inspectionServer.AddTask(composer_task.AirflowSchedulerLogParseJob)
	if err != nil {
		return err
	}

	err = inspectionServer.AddTask(composer_task.AirflowWorkerLogParseJob)
	if err != nil {
		return err
	}

	err = inspectionServer.AddTask(composer_task.AirflowDagProcessorLogParseJob)
	if err != nil {
		return err
	}

	return nil
}

func PrepareInspectionServer(inspectionServer *inspection.InspectionTaskServer) error {
	err := commonPreparation(inspectionServer)
	if err != nil {
		return err
	}
	return nil
}<|MERGE_RESOLUTION|>--- conflicted
+++ resolved
@@ -47,42 +47,41 @@
 	if err != nil {
 		return err
 	}
-
-<<<<<<< HEAD
-	err = inspectionServer.AddTask(task.AutocompleteLocationTask)
+  
+  err = inspectionServer.AddTask(gcpcommon.HeaderSuggestedFileNameTask)
+	if err != nil {
+		return err
+	}
+  
+	err = inspectionServer.AddTask(gke.AutocompleteClusterNames)
+	if err != nil {
+		return err
+	}
+
+	err = inspectionServer.AddTask(aws.AutocompleteClusterNames)
+	if err != nil {
+		return err
+	}
+
+	err = inspectionServer.AddTask(azure.AutocompleteClusterNames)
+	if err != nil {
+		return err
+	}
+
+	err = inspectionServer.AddTask(baremetal.AutocompleteClusterNames)
+	if err != nil {
+		return err
+	}
+
+	err = inspectionServer.AddTask(vmware.AutocompleteClusterNames)
+	if err != nil {
+		return err
+	}
+  
+  err = inspectionServer.AddTask(task.AutocompleteLocationTask)
 	if err != nil {
 		return nil
-=======
-	err = inspectionServer.AddTask(gcpcommon.HeaderSuggestedFileNameTask)
-	if err != nil {
-		return err
->>>>>>> 678bad59
-	}
-
-	err = inspectionServer.AddTask(gke.AutocompleteClusterNames)
-	if err != nil {
-		return err
-	}
-
-	err = inspectionServer.AddTask(aws.AutocompleteClusterNames)
-	if err != nil {
-		return err
-	}
-
-	err = inspectionServer.AddTask(azure.AutocompleteClusterNames)
-	if err != nil {
-		return err
-	}
-
-	err = inspectionServer.AddTask(baremetal.AutocompleteClusterNames)
-	if err != nil {
-		return err
-	}
-
-	err = inspectionServer.AddTask(vmware.AutocompleteClusterNames)
-	if err != nil {
-		return err
-	}
+  }
 
 	// Form input related tasks
 	err = inspectionServer.AddTask(task.TimeZoneShiftInputTask)
